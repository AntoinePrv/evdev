--- conflicted
+++ resolved
@@ -33,11 +33,7 @@
     let listen_device = maybe_device.unwrap();
 
     let type_ = EventType::KEY;
-<<<<<<< HEAD
-    let code = KeyType::BTN_DPAD_UP.code();
-=======
-    let code = Key::KEY_ESC.code();
->>>>>>> bd78f91e
+    let code = KeyType::KEY_ESC.code();
 
     // listen for events on the listen device
     let listener = tokio::spawn(async move {

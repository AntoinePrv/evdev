--- conflicted
+++ resolved
@@ -5,14 +5,12 @@
 use std::{io, mem};
 
 use crate::compat::{input_absinfo, input_event, input_id, input_keymap_entry};
+use crate::constants::*;
 use crate::ff::*;
-<<<<<<< HEAD
-use crate::{constants::*, EventData, FFEvent};
-use crate::{sys, AttributeSet, AttributeSetRef, FFEffectType, InputEvent, InputId, KeyType};
-=======
-use crate::{constants::*, AbsInfo};
-use crate::{sys, AttributeSet, AttributeSetRef, FFEffectType, InputEvent, InputId, Key};
->>>>>>> c81520e3
+use crate::{
+    sys, AbsInfo, AttributeSet, AttributeSetRef, EventData, FFEffectType, FFEvent, InputEvent,
+    InputId, KeyType,
+};
 
 fn ioctl_get_cstring(
     f: unsafe fn(RawFd, &mut [u8]) -> nix::Result<libc::c_int>,
@@ -69,28 +67,16 @@
     /// Plays the force feedback effect with the `count` argument specifying how often the effect
     /// should be played.
     pub fn play(&mut self, count: i32) -> io::Result<()> {
-<<<<<<< HEAD
         let events = [FFEvent::new(FFEffectType(self.id), count)];
-        let bytes = unsafe { crate::cast_to_bytes(&events) };
-        self.file.write_all(bytes)?;
-=======
-        let events = [InputEvent::new(EventType::FORCEFEEDBACK, self.id, count)];
         crate::write_events(self.fd.as_fd(), &events)?;
->>>>>>> c81520e3
 
         Ok(())
     }
 
     /// Stops playback of the force feedback effect.
     pub fn stop(&mut self) -> io::Result<()> {
-<<<<<<< HEAD
         let events = [FFEvent::new(FFEffectType(self.id), 0)];
-        let bytes = unsafe { crate::cast_to_bytes(&events) };
-        self.file.write_all(bytes)?;
-=======
-        let events = [InputEvent::new(EventType::FORCEFEEDBACK, self.id, 0)];
         crate::write_events(self.fd.as_fd(), &events)?;
->>>>>>> c81520e3
 
         Ok(())
     }
@@ -202,13 +188,8 @@
         }; // FIXME: handle old kernel
 
         let supported_keys = if ty.contains(EventType::KEY) {
-<<<<<<< HEAD
             let mut keys = AttributeSet::<KeyType>::new();
-            unsafe { sys::eviocgbit_key(file.as_raw_fd(), keys.as_mut_raw_slice())? };
-=======
-            let mut keys = AttributeSet::<Key>::new();
             unsafe { sys::eviocgbit_key(fd.as_raw_fd(), keys.as_mut_raw_slice())? };
->>>>>>> c81520e3
             Some(keys)
         } else {
             None
@@ -731,19 +712,9 @@
     /// [EventType::LED] (turn device LEDs on and off),
     /// [EventType::SOUND] (play a sound on the device)
     /// and [EventType::FORCEFEEDBACK] (play force feedback effects on the device, i.e. rumble).
-<<<<<<< HEAD
     pub fn send_events<T: EventData>(&mut self, events: &[T]) -> io::Result<()> {
-        let raw: &[input_event] = &events
-            .iter()
-            .map(|e| *e.as_ref())
-            .collect::<Vec<input_event>>();
-        let bytes = unsafe { crate::cast_to_bytes(raw) };
-        self.file.write_all(bytes)
-=======
-    pub fn send_events(&mut self, events: &[InputEvent]) -> io::Result<()> {
         crate::write_events(self.fd.as_fd(), events)?;
         Ok(())
->>>>>>> c81520e3
     }
 
     /// Uploads a force feedback effect to the device.
@@ -762,36 +733,16 @@
     /// Sets the force feedback gain, i.e. how strong the force feedback effects should be for the
     /// device. A gain of 0 means no gain, whereas `u16::MAX` is the maximum gain.
     pub fn set_ff_gain(&mut self, value: u16) -> io::Result<()> {
-<<<<<<< HEAD
         let events = [FFEvent::new(FFEffectType::FF_GAIN, value.into())];
-        let bytes = unsafe { crate::cast_to_bytes(&events) };
-        self.file.write_all(bytes)?;
-=======
-        let events = [InputEvent::new(
-            EventType::FORCEFEEDBACK,
-            FFEffectType::FF_GAIN.0,
-            value.into(),
-        )];
         crate::write_events(self.fd.as_fd(), &events)?;
->>>>>>> c81520e3
 
         Ok(())
     }
 
     /// Enables or disables autocenter for the force feedback device.
     pub fn set_ff_autocenter(&mut self, value: u16) -> io::Result<()> {
-<<<<<<< HEAD
         let events = [FFEvent::new(FFEffectType::FF_AUTOCENTER, value.into())];
-        let bytes = unsafe { crate::cast_to_bytes(&events) };
-        self.file.write_all(bytes)?;
-=======
-        let events = [InputEvent::new(
-            EventType::FORCEFEEDBACK,
-            FFEffectType::FF_AUTOCENTER.0,
-            value.into(),
-        )];
         crate::write_events(self.fd.as_fd(), &events)?;
->>>>>>> c81520e3
 
         Ok(())
     }

[package]
name = "evdev"
version = "0.12.1"
authors = ["Corey Richardson <corey@octayn.net>"]
description = "evdev interface for Linux"
license = "Apache-2.0 OR MIT"
repository = "https://github.com/cmr/evdev"
documentation = "https://docs.rs/evdev"
edition = "2021"
rust-version = "1.63"

[features]
serde = ["dep:serde"]
tokio = ["dep:tokio"]
stream-trait = ["tokio", "futures-core"]

[dependencies]
libc = { version = "0.2.121", features = ["extra_traits"]}
bitvec = "1.0.0"
cfg-if = "1.0"
nix = "0.26"
thiserror = "1"

<<<<<<< HEAD
tokio_1 = { package = "tokio", version = "1.0", features = ["time", "net"], optional = true }
=======
serde = { version = "1.0", features = ["derive"], optional = true }
tokio = { version = "1.17", features = ["fs", "net"], optional = true }
>>>>>>> 9deaae37
futures-core = { version = "0.3", optional = true }

[dev-dependencies]
tokio = { version = "1.17", features = ["macros", "rt-multi-thread"] }
itertools = "0.10"

[[example]]
name = "evtest_tokio"
required-features = ["tokio"]

[package.metadata.docs.rs]
all-features = true
rustdoc-args = ["--cfg", "docsrs"]<|MERGE_RESOLUTION|>--- conflicted
+++ resolved
@@ -21,12 +21,8 @@
 nix = "0.26"
 thiserror = "1"
 
-<<<<<<< HEAD
-tokio_1 = { package = "tokio", version = "1.0", features = ["time", "net"], optional = true }
-=======
 serde = { version = "1.0", features = ["derive"], optional = true }
-tokio = { version = "1.17", features = ["fs", "net"], optional = true }
->>>>>>> 9deaae37
+tokio = { version = "1.17", features = ["fs","time", "net"], optional = true }
 futures-core = { version = "0.3", optional = true }
 
 [dev-dependencies]
